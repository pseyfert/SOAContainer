/** @file Container.h
 *
 * @author Manuel Schiller <Manuel.Schiller@cern.ch>
 * @date 2015-04-10
 */

#ifndef SOACONTAINER_H
#define SOACONTAINER_H

#include "SOAView.h"

namespace SOA {
    /// the implementation behind Container
    template <template <typename...> class CONTAINER,
        template <typename> class SKIN, typename... FIELDS>
    class _Container : public SOA::View<
                typename SOA::Typelist::to_tuple<SOA::Typelist::typelist<FIELDS...>
                         >::template container_tuple<CONTAINER>,
                SKIN, FIELDS...>
    {
        private:
            /// hide verification of FIELDS inside struct or doxygen gets confused
            struct fields_verifier {
                // storing objects without state doesn't make sense
                static_assert(1 <= sizeof...(FIELDS),
                    "need to supply at least one field");
                /// little helper to verify the FIELDS template parameter
                template <typename... ARGS>
                struct verify_fields;
                /// specialisation for more than one field
                template <typename HEAD, typename... TAIL>
                struct verify_fields<HEAD, TAIL...>
                {
                    /// true if HEAD and TAIL verify okay
                    enum {
                        value = (std::is_pod<HEAD>::value ||
                            SOA::Typelist::is_wrapped<
                            HEAD>::value) && verify_fields<TAIL...>::value
                    };
                };
                /// specialisation for one field
                template <typename HEAD>
                struct verify_fields<HEAD>
                {
                    /// true if HEAD verifies okay
                    enum {
                        value = std::is_pod<HEAD>::value ||
                            SOA::Typelist::is_wrapped<HEAD>::value
                    };
                };
                // make sure fields are either POD or wrapped types
                static_assert(verify_fields<FIELDS...>::value,
                    "Fields should be either plain old data (POD) or "
                    "wrapped types.");
            };
    
            /// give a short and convenient name to base class
            using BASE = SOA::View<
                typename SOA::Typelist::to_tuple<SOA::Typelist::typelist<FIELDS...>
                         >::template container_tuple<CONTAINER>,
                SKIN, FIELDS...>;
        public:
            /// type for sizes
            using size_type = typename BASE::size_type;
            /// type for distances between iterators
            using difference_type = typename BASE::difference_type;
            /// pointer type
            using pointer = typename BASE::pointer;
            /// const pointer type
            using const_pointer = typename BASE::const_pointer;
            /// iterator type
            using iterator = typename BASE::iterator;
            /// const iterator type
            using const_iterator = typename BASE::const_iterator;
            /// reference type
            using reference = typename BASE::reference;
            /// const reference type
            using const_reference = typename BASE::const_reference;
            /// reverse iterator type
            using reverse_iterator = typename BASE::reverse_iterator;
            /// const reverse iterator type
            using const_reverse_iterator = typename BASE::const_reverse_iterator;
            /// (notion of) type of the contained objects
            using value_type = typename BASE::value_type;
            /// (notion of) reference to value_type (outside container)
            using value_reference = typename BASE::value_reference;
            /// (notion of) const reference to value_type (outside container)
            using value_const_reference = typename BASE::value_const_reference;
            /// type of the underlying storage
            using SOAStorage = typename BASE::SOAStorage;
            /// type to represent container itself
            using self_type = _Container<CONTAINER, SKIN, FIELDS...>;
            /// typelist with the given fields
            using fields_typelist = typename BASE::fields_typelist;
    
            /// convenience function to return member number given member tag type
            template <typename MEMBER>
            static constexpr size_type memberno() noexcept
            { return fields_typelist::template find<MEMBER>(); }
    
        protected:
            /// (naked) tuple type used as values
            using naked_value_tuple_type =
                typename BASE::naked_value_tuple_type;
            /// (naked) tuple type used as reference
            using naked_reference_tuple_type =
                typename BASE::naked_reference_tuple_type;
            /// (naked) tuple type used as const reference
            using naked_const_reference_tuple_type =
                typename BASE::naked_const_reference_tuple_type;
            /// use the parent's its_safe_tag (make sure this stays protected)
            using its_safe_tag = typename BASE::its_safe_tag;
    
        public:
            /// default constructor
            _Container() : BASE() { }
            /// copy constructor
            _Container(const self_type& other) = default;
            /// move constructor
            _Container(self_type&& other) = default;
            /// assignment from other _Container
            self_type& operator=(const self_type& other) = default;
            /// move-assignment from other _Container
            self_type& operator=(self_type&& other) = default;
    
            /// fill container with count copies of val
            _Container(size_type count, const value_type& val) : BASE()
            {
                reserve(count);
                assign(count, val);
            }
            /// fill container with count (default constructed) elements
            _Container(size_type count) : _Container(count, value_type()) { }
            /// fill container with elements from other container
            template <typename IT>
            _Container(IT first, IT last) : BASE()
            {
                reserve(std::distance(first, last));
                assign(first, last);
            }
    
            /// std::initializer_list constructor
            _Container(std::initializer_list<naked_value_tuple_type> listing) :
                BASE()
            {
                reserve(listing.size());
                assign(listing.begin(), listing.end());
            }
    
        private:
            /// hide implementation details in struct to make doxygen tidier
            struct impl_detail {
                /// little helper for indexing to implement clear()
                struct clearHelper {
                    template <typename T>
                    void operator()(T& obj) const noexcept(noexcept(obj.clear()))
                    { obj.clear(); }
                };
    
                /// little helper for indexing to implement pop_back()
                struct pop_backHelper {
                    template <typename T>
                    void operator()(T& obj) const noexcept(
                            noexcept(obj.pop_back()))
                    { obj.pop_back(); }
                };
    
                /// little helper for indexing to implement shrink_to_fit()
                struct shrink_to_fitHelper {
                    template <typename T>
                    void operator()(T& obj) const noexcept(
                            noexcept(obj.shrink_to_fit()))
                    { obj.shrink_to_fit(); }
                };
    
                /// little helper for indexing to implement reserve()
                struct reserveHelper {
                    size_type m_sz;
                    template <typename T>
                    void operator()(T& obj) const noexcept(
                        noexcept(obj.reserve(m_sz)))
                    { obj.reserve(m_sz); }
                };
    
                /// little helper for indexing to implement capacity()
                struct capacityHelper {
                    template <typename T>
                    size_type operator()(const T& obj) const noexcept(
                        noexcept(obj.capacity()))
                    { return obj.capacity(); }
                };
    
                /// little helper for indexing to implement max_size()
                struct max_sizeHelper {
                    template <typename T>
                    size_type operator()(const T& obj) const noexcept(
                        noexcept(obj.max_size()))
                    { return obj.max_size(); }
                };
    
                /// little helper for resize(sz) and resize(sz, val)
                struct resizeHelper {
                    size_type m_sz;
                    template <typename T>
                    void operator()(T& obj) const noexcept(
                            noexcept(obj.resize(m_sz)))
                    { obj.resize(m_sz); }
    
                    template <typename T, typename V>
                    void operator()(std::tuple<T&, const V&> t) const noexcept(
                            noexcept(std::get<0>(t).resize(m_sz, std::get<1>(t))))
                    { std::get<0>(t).resize(m_sz, std::get<1>(t)); }
                };
    
                /// little helper for push_back
                struct push_backHelper {
                    template <typename T, typename V>
                    void operator()(std::tuple<T&, const V&> t) const noexcept(noexcept(
                                std::get<0>(t).push_back(std::get<1>(t))))
                    { std::get<0>(t).push_back(std::get<1>(t)); }
                    template <typename T, typename V>
                    void operator()(std::tuple<T&, V&&> t) const noexcept(noexcept(
                            std::get<0>(t).push_back(std::move(std::get<1>(t)))))
                    { std::get<0>(t).push_back(std::move(std::get<1>(t))); }
                };
    
                /// little helper for insert(it, val)
                struct insertHelper {
                    size_type m_idx;
                    template <typename T, typename V>
                    void operator()(std::tuple<T&, const V&> t) const noexcept(
                            noexcept(std::get<0>(t).insert(std::get<0>(t).begin() + m_idx, std::get<1>(t))))
                    { std::get<0>(t).insert(std::get<0>(t).begin() + m_idx, std::get<1>(t)); }
                    template <typename T, typename V>
                    void operator()(std::tuple<T&, V&&> t) const noexcept(
                            noexcept(std::get<0>(t).insert(std::get<0>(t).begin() + m_idx, std::move(std::get<1>(t)))))
                    { std::get<0>(t).insert(std::get<0>(t).begin() + m_idx, std::move(std::get<1>(t))); }
                };
    
                /// little helper for insert(it, count, val)
                struct insertHelper2 {
                    size_type m_idx;
                    size_type m_count;
                    template <typename T, typename V>
                    void operator()(std::tuple<T&, const V&> t) const noexcept(
                            noexcept(std::get<0>(t).insert(std::get<0>(t).begin() + m_idx, m_count, std::get<1>(t))))
                    { std::get<0>(t).insert(std::get<0>(t).begin() + m_idx, m_count, std::get<1>(t)); }
                };
    
                /// little helper for erase(it)
                struct eraseHelper {
                    size_type m_idx;
                    template <typename T>
                    void operator()(T& obj) const noexcept(noexcept(
                            obj.erase(obj.begin() + m_idx)))
                    { obj.erase(obj.begin() + m_idx); }
                };
    
                /// little helper for erase(first, last)
                struct eraseHelper_N {
                    size_type m_idx;
                    size_type m_len;
                    template <typename T>
                    void operator()(T& obj) const noexcept(noexcept(
                            obj.erase(obj.begin() + m_idx,
                                obj.begin() + m_idx + m_len)))
                    { obj.erase(obj.begin() + m_idx, obj.begin() + m_idx + m_len); }
                };
    
                /// little helper for assign(count, val)
                struct assignHelper {
                    size_type m_cnt;
                    template <typename T, typename V>
                    void operator()(std::tuple<T&, const V&> t) const noexcept(noexcept(
                            std::get<0>(t).assign(m_cnt, std::get<1>(t))))
                    { std::get<0>(t).assign(m_cnt, std::get<1>(t)); }
                };
    
                /// helper for emplace_back
                template <size_type IDX>
                struct emplace_backHelper {
                    SOAStorage& m_storage;
                    emplace_backHelper(SOAStorage& storage) noexcept :
                    m_storage(storage) { }
                    template <typename HEAD, typename... TAIL>
                    void doIt(HEAD&& head, TAIL&&... tail) const noexcept(noexcept(
                            std::get<IDX>(m_storage).emplace_back(
                                std::forward<HEAD>(head))) && noexcept(
                            emplace_backHelper<IDX + 1>(m_storage).doIt(
                                std::forward<TAIL>(tail)...)))
                    {
                        std::get<IDX>(m_storage).emplace_back(
                                std::forward<HEAD>(head));
                        emplace_backHelper<IDX + 1>(m_storage).doIt(
                                std::forward<TAIL>(tail)...);
                    }
                    template <typename HEAD>
                    void doIt(HEAD&& head) const noexcept(noexcept(
                            std::get<IDX>(m_storage).emplace_back(
                                std::forward<HEAD>(head))))
                    {
                        std::get<IDX>(m_storage).emplace_back(
                                std::forward<HEAD>(head));
                    }
                };
    
                /// helper for emplace
                template <size_type IDX>
                struct emplaceHelper {
                    SOAStorage& m_storage;
                    size_type m_idx;
                    emplaceHelper(SOAStorage& storage, size_type idx) noexcept :
                    m_storage(storage), m_idx(idx) { }
                    template <typename HEAD, typename... TAIL>
                    void doIt(HEAD&& head, TAIL&&... tail) const noexcept(noexcept(
                            std::get<IDX>(m_storage).emplace(
                                std::get<IDX>(m_storage).begin() + m_idx,
                                std::forward<HEAD>(head))) && noexcept(
                            emplaceHelper<IDX + 1>(m_storage, m_idx).doIt(
                                std::forward<TAIL>(tail)...)))
                    {
                        std::get<IDX>(m_storage).emplace(
                                std::get<IDX>(m_storage).begin() + m_idx,
                                std::forward<HEAD>(head));
                        emplaceHelper<IDX + 1>(m_storage, m_idx).doIt(
                                std::forward<TAIL>(tail)...);
                    }
                    template <typename HEAD>
                    void doIt(HEAD&& head) const noexcept(noexcept(
                            std::get<IDX>(m_storage).emplace(
                                std::get<IDX>(m_storage).begin() + m_idx,
                                std::forward<HEAD>(head))))
                    {
                        std::get<IDX>(m_storage).emplace(
                                std::get<IDX>(m_storage).begin() + m_idx,
                                std::forward<HEAD>(head));
                    }
                };
    
                /// helper for emplace_back
                struct emplaceBackHelper2 {
                    self_type* m_obj;
                    emplaceBackHelper2(self_type* obj) : m_obj(obj) {}
    
                    template <typename... ARGS>
                    void operator()(ARGS&&... args) const noexcept(noexcept(
                        std::declval<self_type*>()->emplace_back(std::forward<ARGS>(args)...)))
                    { m_obj->emplace_back(std::forward<ARGS>(args)...); }
                };
    
                // helper for emplace
                struct emplaceHelper2 {
                    self_type* m_obj;
                    const_iterator m_it;
                    emplaceHelper2(self_type* obj, const_iterator it) :
                        m_obj(obj), m_it(it) {}
    
                    template <typename... ARGS>
                    iterator operator()(ARGS&&... args) const noexcept(noexcept(
                        std::declval<self_type*>()->emplace(m_it, std::forward<ARGS>(args)...)))
                    { return m_obj->emplace(m_it, std::forward<ARGS>(args)...); }
                };
            }; // end of struct impl_detail
    
        public:
            /// clear the container
            void clear() noexcept(noexcept(
                SOA::Utils::map(typename impl_detail::clearHelper(),
                    std::declval<self_type*>()->m_storage)))
            {
                SOA::Utils::map(typename impl_detail::clearHelper(), this->m_storage);
            }
    
            /// pop the last element off the container
            void pop_back() noexcept(noexcept(
                SOA::Utils::map(
                        typename impl_detail::pop_backHelper(),
                        std::declval<self_type*>()->m_storage)))
            {
                SOA::Utils::map(
                        typename impl_detail::pop_backHelper(), this->m_storage);
            }
    
            /// shrink the underlying storage of the container to fit its size
            void shrink_to_fit() noexcept(noexcept(
                SOA::Utils::map(
                        typename impl_detail::shrink_to_fitHelper(),
                        std::declval<self_type*>()->m_storage)))
            {
                SOA::Utils::map(
                        typename impl_detail::shrink_to_fitHelper(), this->m_storage);
            }
    
            /// reserve space for at least sz elements
            void reserve(size_type sz) noexcept(noexcept(
                SOA::Utils::map(
                        typename impl_detail::reserveHelper{sz},
                        std::declval<self_type*>()->m_storage)))
            {
                SOA::Utils::map(
                        typename impl_detail::reserveHelper{sz}, this->m_storage);
            }
    
            /// return capacity of container
            size_type capacity() const
            {
                return SOA::Utils::foldl<size_type>(
                        [] (size_type a, size_type b) noexcept
                        { return std::min(a, b); },
                        SOA::Utils::map(
                            typename impl_detail::capacityHelper(), this->m_storage),
                        std::numeric_limits<size_type>::max());
            }
    
            /// return maximal size of container
            size_type max_size() const
            {
                return SOA::Utils::foldl<size_type>(
                        [] (size_type a, size_type b) noexcept
                        { return std::min(a, b); },
                        SOA::Utils::map(
                            typename impl_detail::max_sizeHelper(), this->m_storage),
                        std::numeric_limits<size_type>::max());
            }
    
            /// resize container (use default-constructed values if container grows)
            void resize(size_type sz) noexcept(noexcept(
                        SOA::Utils::map(
                            typename impl_detail::resizeHelper{sz},
                            std::declval<self_type*>()->m_storage)))
            {
                SOA::Utils::map(
                        typename impl_detail::resizeHelper{sz}, this->m_storage);
            }
    
            /// resize the container (append val if the container grows)
            void resize(size_type sz, const value_type& val) noexcept(noexcept(
                SOA::Utils::map(typename impl_detail::resizeHelper{sz},
                        SOA::Utils::zip(std::declval<self_type*>()->m_storage, val),
                        std::make_index_sequence<sizeof...(FIELDS)>())))
            {
                SOA::Utils::map(typename impl_detail::resizeHelper{sz},
                        SOA::Utils::zip(this->m_storage, val),
                        std::make_index_sequence<sizeof...(FIELDS)>());
            }
    
            /// push an element at the back of the array
            void push_back(const value_type& val) noexcept(noexcept(
                SOA::Utils::map(typename impl_detail::push_backHelper(),
                        SOA::Utils::zip(std::declval<self_type*>()->m_storage, val),
                        std::make_index_sequence<sizeof...(FIELDS)>())))
            {
                SOA::Utils::map(typename impl_detail::push_backHelper(),
                        SOA::Utils::zip(this->m_storage, val),
                        std::make_index_sequence<sizeof...(FIELDS)>());
            }
    
            /// push an element at the back of the array (move variant)
            void push_back(value_type&& val) noexcept(noexcept(
                SOA::Utils::map(typename impl_detail::push_backHelper(),
                        SOA::Utils::zip(std::declval<self_type*>()->m_storage, std::move(val)),
                        std::make_index_sequence<sizeof...(FIELDS)>())))
            {
                SOA::Utils::map(typename impl_detail::push_backHelper(),
                        SOA::Utils::zip(this->m_storage, std::move(val)),
                        std::make_index_sequence<sizeof...(FIELDS)>());
            }
    
            /// insert a value at the given position
            iterator insert(const_iterator pos, const value_type& val) noexcept(
                    noexcept(SOA::Utils::map(
                        typename impl_detail::insertHelper{
                                static_cast<size_type>(pos - pos)},
                            SOA::Utils::zip(std::declval<self_type*>()->m_storage, val),
                            std::make_index_sequence<sizeof...(FIELDS)>())))
            {
                assert((*pos).m_storage == &this->m_storage);
                SOA::Utils::map(
                        typename impl_detail::insertHelper{pos.m_proxy.m_index},
                        SOA::Utils::zip(this->m_storage, val),
                        std::make_index_sequence<sizeof...(FIELDS)>());
                return iterator{ pos.m_proxy.m_storage, pos.m_proxy.m_index,
                    its_safe_tag() };
            }
    
            /// insert a value at the given position (move variant)
            iterator insert(const_iterator pos, value_type&& val) noexcept(
                    noexcept(SOA::Utils::map(
                        typename impl_detail::insertHelper{pos.m_proxy.m_index},
                            SOA::Utils::zip(std::declval<self_type*>()->m_storage,
                                std::move(val)),
                            std::make_index_sequence<sizeof...(FIELDS)>())))
            {
                assert((*pos).m_storage == &this->m_storage);
                SOA::Utils::map(
                        typename impl_detail::insertHelper{pos.m_proxy.m_index},
                        SOA::Utils::zip(this->m_storage, std::move(val)),
                        std::make_index_sequence<sizeof...(FIELDS)>());
                return iterator{ pos.m_proxy.m_storage, pos.m_proxy.m_index,
                    its_safe_tag() };
            }
    
            /// insert count copies of value at the given position
            iterator insert(const_iterator pos, size_type count,
                const value_type& val) noexcept(noexcept(SOA::Utils::map(
                        typename impl_detail::insertHelper2{
                                static_cast<size_type>(pos - pos), count},
                        SOA::Utils::zip(std::declval<self_type*>()->m_storage, val),
                        std::make_index_sequence<sizeof...(FIELDS)>())))
            {
                assert((*pos).m_storage == &this->m_storage);
                SOA::Utils::map(
                        typename impl_detail::insertHelper2{
                                pos.m_proxy.m_index, count},
                        SOA::Utils::zip(this->m_storage, val),
                        std::make_index_sequence<sizeof...(FIELDS)>());
                return iterator{ pos.m_proxy.m_storage, pos.m_proxy.m_index,
                    its_safe_tag() };
            }
    
            /// insert elements between first and last at position pos
            template <typename IT>
            iterator insert(const_iterator pos, IT first, IT last)
            {
                // FIXME: terrible implementation!!!
                // for iterators which support multiple passes over the data, this
                // should fill field by field
                // moreover, if we can determine the distance between first and
                // last, we should make a hole of the right size to avoid moving
                // data more than once
                iterator retVal(pos.m_proxy.m_storage, pos.m_proxy.m_index,
                        its_safe_tag());
                while (first != last) { insert(pos, *first); ++first; ++pos; }
                return retVal;
            }
    
            /// erase an element at the given position
            iterator erase(const_iterator pos) noexcept(noexcept(
                        SOA::Utils::map(
                            typename impl_detail::eraseHelper{
                                    static_cast<size_type>(pos - pos)},
                            std::declval<self_type*>()->m_storage)))
            {
                assert((*pos).m_storage == &this->m_storage);
                SOA::Utils::map(
                        typename impl_detail::eraseHelper{ pos.m_proxy.m_index },
                        this->m_storage);
<<<<<<< HEAD
                return iterator{ pos.m_proxy.m_storage, pos.m_proxy.m_index,
                    its_safe_tag() };
            }
    
            /// erase elements from first to last
            iterator erase(const_iterator first, const_iterator last) noexcept(
                    noexcept(
                        SOA::Utils::map(
                            typename impl_detail::eraseHelper_N{
                                static_cast<size_type>(first - first),
                                static_cast<size_type>(last - first)},
                                std::declval<self_type*>()->m_storage)))
            {
                assert((*first).m_storage == &this->m_storage);
                assert((*last).m_storage == &this->m_storage);
                SOA::Utils::map(
                        typename impl_detail::eraseHelper_N{
                                first.m_proxy.m_index,
                                static_cast<size_type>(last - first)},
                            this->m_storage);
                return iterator{ first.m_proxy.m_storage, first.m_proxy.m_index,
                    its_safe_tag() };
            }
    
            /// assign the vector to contain count copies of val
            void assign(size_type count, const value_type& val) noexcept(noexcept(
                        SOA::Utils::map(typename impl_detail::assignHelper{count},
                            SOA::Utils::zip(std::declval<self_type*>()->m_storage, val),
                            std::make_index_sequence<sizeof...(FIELDS)>())))
            {
                SOA::Utils::map(typename impl_detail::assignHelper{count},
                        SOA::Utils::zip(this->m_storage, val),
                        std::make_index_sequence<sizeof...(FIELDS)>());
            }
    
            /// assign the vector from a range of elements in another container
            template <typename IT>
            void assign(IT first, IT last) noexcept(
                    noexcept(std::declval<self_type*>()->empty()) &&
                    noexcept(std::declval<self_type*>()->clear()) &&
                    noexcept(std::declval<self_type*>()->insert(
                            std::declval<self_type*>()->begin(), first, last)))
            {
                if (!BASE::empty()) clear();
                // naively, one would use a reserve(distance(first, last)) here,
                // but I'm not sure how this will work for various kinds of
                // special iterators - callers are expected to reserve beforehand
                // if the required size is known
                insert(BASE::begin(), first, last);
            }
    
            /// construct new element at end of container (in-place) from args
            template <typename... ARGS>
            void emplace_back(ARGS&&... args) noexcept(noexcept(
                        typename impl_detail::template emplace_backHelper<0>(
                            std::declval<self_type*>()->m_storage).doIt(
=======
            return iterator{ first.m_proxy.m_storage, first.m_proxy.m_index,
                its_safe_tag() };
        }

        /// assign the vector to contain count copies of val
        void assign(size_type count, const value_type& val) noexcept(noexcept(
                    SOAUtils::map(typename impl_detail::assignHelper{count},
                        SOAUtils::zip(std::declval<self_type*>()->m_storage, val),
                        std::make_index_sequence<sizeof...(FIELDS)>())))
        {
            SOAUtils::map(typename impl_detail::assignHelper{count},
                    SOAUtils::zip(this->m_storage, val),
                    std::make_index_sequence<sizeof...(FIELDS)>());
        }

        /// assign the vector from a range of elements in another container
        template <typename IT>
        void assign(IT first, IT last) noexcept(
                noexcept(std::declval<self_type*>()->empty()) &&
                noexcept(std::declval<self_type*>()->clear()) &&
                noexcept(std::declval<self_type*>()->insert(
                        std::declval<self_type*>()->begin(), first, last)))
        {
            if (!BASE::empty()) clear();
            // naively, one would use a reserve(distance(first, last)) here,
            // but I'm not sure how this will work for various kinds of
            // special iterators - callers are expected to reserve beforehand
            // if the required size is known
            insert(BASE::begin(), first, last);
        }

        /// construct new element at end of container (in-place) from args
        template <typename... ARGS, typename std::enable_if<SOAUtils::all(std::is_convertible<ARGS, SOATypelist::unwrap_t<FIELDS>>::value...)>::type* = nullptr>
        void emplace_back(ARGS&&... args) noexcept(noexcept(
                    typename impl_detail::template emplace_backHelper<0>(
                        std::declval<self_type*>()->m_storage).doIt(
                        std::forward<ARGS>(args)...)))
        {
            static_assert(std::is_constructible<naked_value_tuple_type,
                    ARGS...>::value || std::is_constructible<value_type,
                    ARGS...>::value, "Wrong arguments to emplace_back.");
            typename impl_detail::template emplace_backHelper<0>(
                    this->m_storage).doIt(std::forward<ARGS>(args)...);
        }

        /// construct a new element at the end of container from naked_value_tuple_type
        void emplace_back(naked_value_tuple_type&& val) noexcept(noexcept(
            SOAUtils::call(typename impl_detail::emplaceBackHelper2(nullptr),
                std::forward<naked_value_tuple_type>(val))))
        {
            return SOAUtils::call(
                typename impl_detail::emplaceBackHelper2(this),
                std::forward<naked_value_tuple_type>(val));
        }

        /// construct a new element at the end of container from value_type
        void emplace_back(value_type&& val) noexcept(noexcept(
            SOAUtils::call(typename impl_detail::emplaceBackHelper2(nullptr),
                std::forward<naked_value_tuple_type>(
                    static_cast<naked_value_tuple_type>(val)))))
        {
            return SOAUtils::call(
                typename impl_detail::emplaceBackHelper2(this),
                std::forward<naked_value_tuple_type>(
                    static_cast<naked_value_tuple_type>(val)));
        }

        /// construct a new element by calling the user-defined constructor of the proxy object
        template <typename... ARGS, typename std::enable_if<!SOAUtils::all(std::is_convertible<ARGS, SOATypelist::unwrap_t<FIELDS>>::value...)>::type* = nullptr>
        void
        emplace_back( ARGS&&... args ) noexcept( noexcept( std::declval<self_type>().push_back( value_type( std::forward<ARGS>( args )... ) ) ) )
        {
            this->push_back( value_type( std::forward<ARGS>( args )... ) );
        }

        /// construct new element at position pos (in-place) from args
        template <typename... ARGS>
        iterator emplace(const_iterator pos, ARGS&&... args) noexcept(
                noexcept(typename impl_detail::template emplaceHelper<0>(
                        std::declval<self_type*>()->m_storage,
                        static_cast<size_type>(pos - pos)).doIt(
>>>>>>> 412e8162
                            std::forward<ARGS>(args)...)))
            {
                static_assert(std::is_constructible<naked_value_tuple_type,
                        ARGS...>::value || std::is_constructible<value_type,
                        ARGS...>::value, "Wrong arguments to emplace_back.");
                typename impl_detail::template emplace_backHelper<0>(
                        this->m_storage).doIt(std::forward<ARGS>(args)...);
            }
    
            /// construct a new element at the end of container from naked_value_tuple_type
            void emplace_back(naked_value_tuple_type&& val) noexcept(noexcept(
                SOA::Utils::call(typename impl_detail::emplaceBackHelper2(nullptr),
                    std::forward<naked_value_tuple_type>(val))))
            {
                return SOA::Utils::call(
                    typename impl_detail::emplaceBackHelper2(this),
                    std::forward<naked_value_tuple_type>(val));
            }
    
            /// construct a new element at the end of container from value_type
            void emplace_back(value_type&& val) noexcept(noexcept(
                SOA::Utils::call(typename impl_detail::emplaceBackHelper2(nullptr),
                    std::forward<naked_value_tuple_type>(
                        static_cast<naked_value_tuple_type>(val)))))
            {
                return SOA::Utils::call(
                    typename impl_detail::emplaceBackHelper2(this),
                    std::forward<naked_value_tuple_type>(
                        static_cast<naked_value_tuple_type>(val)));
            }
    
            /// construct new element at position pos (in-place) from args
            template <typename... ARGS>
            iterator emplace(const_iterator pos, ARGS&&... args) noexcept(
                    noexcept(typename impl_detail::template emplaceHelper<0>(
                            std::declval<self_type*>()->m_storage,
                            static_cast<size_type>(pos - pos)).doIt(
                                std::forward<ARGS>(args)...)))
            {
                static_assert(std::is_constructible<naked_value_tuple_type,
                        ARGS...>::value || std::is_constructible<value_type,
                        ARGS...>::value, "Wrong arguments to emplace.");
                assert(&this->m_storage == (*pos).m_storage);
                typename impl_detail::template emplaceHelper<0>(
                        this->m_storage, pos.m_proxy.m_index).doIt(
                            std::forward<ARGS>(args)...);
                return iterator{ pos.m_proxy.m_storage, pos.m_proxy.m_index,
                    its_safe_tag() };
            }
    
            /// construct a new element at position pos from naked_value_tuple_type
            iterator emplace(const_iterator pos,
                naked_value_tuple_type&& val) noexcept(noexcept(
                    SOA::Utils::call(typename impl_detail::emplaceHelper2(
                    nullptr, pos), std::forward<naked_value_tuple_type>(val))))
            {
                return SOA::Utils::call(
                    typename impl_detail::emplaceHelper2(this, pos),
                    std::forward<naked_value_tuple_type>(val));
            }
    
            /// construct a new element at position pos from value_type
            iterator emplace(const_iterator pos,
                value_type&& val) noexcept(noexcept(
                    SOA::Utils::call(typename impl_detail::emplaceHelper2(
                    nullptr, pos), std::forward<naked_value_tuple_type>(
                        static_cast<naked_value_tuple_type>(val)))))
            {
                return SOA::Utils::call(
                    typename impl_detail::emplaceHelper2(this, pos),
                    std::forward<naked_value_tuple_type>(
                        static_cast<naked_value_tuple_type>(val)));
            }
    };
    
    /// more _Container implementation details
    namespace _ContainerImpl {
        struct dummy {};
        /// helper to allow flexibility in how fields are supplied
        template <template <typename...> class CONTAINER,
                 template <typename> class SKIN,
                 class... TYPELISTORFIELDS>
        struct ContainerFieldsFromTypelistOrTemplateParameterPackHelper {
            using type = _Container<CONTAINER, SKIN, TYPELISTORFIELDS...>;
        };
        /// helper to allow flexibility in how fields are supplied
        template <template <typename...> class CONTAINER,
                 template <typename> class SKIN,
                 class... FIELDS, class... EXTRA>
        struct ContainerFieldsFromTypelistOrTemplateParameterPackHelper<
            CONTAINER, SKIN, SOA::Typelist::typelist<FIELDS...>, EXTRA... >
        {
            static_assert(!sizeof...(EXTRA), "typelist or variadic, not both");
            using type = _Container<CONTAINER, SKIN, FIELDS...>;
        };
        /// helper to allow flexibility in how fields are supplied
        template <template <typename...> class CONTAINER,
                 template <typename> class SKIN>
        struct ContainerFieldsFromTypelistOrTemplateParameterPackHelper<CONTAINER, SKIN>
        {
            using type = typename
                ContainerFieldsFromTypelistOrTemplateParameterPackHelper<
                CONTAINER, SKIN, typename SKIN<dummy>::fields_typelist>::type;
        };
        template <template <typename...> class CONTAINER, template <typename> class SKIN,
                 typename... FIELDS>
        using Container = typename
            _ContainerImpl::ContainerFieldsFromTypelistOrTemplateParameterPackHelper<
            CONTAINER, SKIN, FIELDS...>::type;
    }
    
    /** @brief container class for objects (SOA storage)
     *
     * @author Manuel Schiller <Manuel.Schiller@cern.ch>
     * @date 2015-04-10
     *
     * @tparam CONTAINER    underlying container type (anything that follows
     *                      std::vector's interface is fine)
     * @tparam SKIN         "skin" to dress the the interface of the object
     *                      proxying the content elemnts; this can be used to
     *                      augment the interface provided by the get<fieldtag>()
     *                      syntax with something more convenient; NullSkin leaves
     *                      the raw interface intact
     * @tparam FIELDS...    list of "field tags" describing names an types
     *                      of members (can be omitted if SKIN contains a type
     *                      fields_typelist that lists the types of fields)
     *
     * This class represents a container of objects with the given list of fields,
     * the objects are not stored as such, but each of object's fields gets its own
     * storage array, effectively creating a structure-of-arrays (SOA) layout which
     * is advantageous for vectorisation of algorithms. To illustrate the SOA
     * layout, first consider the normal array-of-structures (AOS) layout:
     *
     * @code
     * class Point {
     *     private:
     *         float m_x;
     *         float m_y;
     *     public:
     *         Point(float x, float y) : m_x(x), m_y(y) { }
     *         float x() const noexcept { return m_x; }
     *         float y() const noexcept { return m_y; }
     *         void setX(float x) noexcept { m_x = x; }
     *         void setY(float y) noexcept { m_y = y; }
     *         // plus some routines that do more than just setting/getting members
     *         float r2() const noexcept
     *         { return m_x * m_x + m_y * m_y; }
     * };
     *
     * using AOSPoints = std::vector<Point>;
     * using AOSPoint = Point&;
     * @endcode
     *
     * The memory layout in the example above will be x of element 0, y of element
     * 0, x of element 1, y of element 1, x of element 2, and so on.
     *
     * For the equivalent example in SOA layout, you'd have to do:
     *
     * @code
     * #include "Container.h"
     *
     * // first declare member "tags" which describe the members of the notional
     * // struct (which will never exist in memory - SOA layout!)
     *  namespace PointFields {
     *     using namespace SOA::Typelist;
     *     // since we can have more than one member of the same type in our
     *     // SOA object, we have to do some typedef gymnastics so the compiler
     *     // can tell them apart
     *     using x = struct : public wrap_type<float> {};
     *     using y = struct : public wrap_type<float> {};
     * };
     *
     * // define the "skin", i.e. the outer guise that the naked members "wear"
     * // to make interaction with the class nice
     * template <typename NAKEDPROXY>
     * class SOAPoint : public NAKEDPROXY {
     *     public:
     *         /// declare "member fields"
     *         using fields_typelist = SOA::Typelist::typelist<
     *             PointFields::x, PointFields::y>;
     *
     *         /// forward constructor to NAKEDPROXY's constructor
     *         using NAKEDPROXY::NAKEDPROXY;
     *         /// assignment operator - forward to underlying proxy
     *         using NAKEDPROXY::operator=;
     *
     *         // add your own constructors/assignment operators here
     *
     *         float x() const noexcept
     *         { return this-> template get<PointFields::x>(); }
     *         float y() const noexcept
     *         { return this-> template get<PointFields::y>(); }
     *         void setX(float x) noexcept
     *         { this-> template get<PointFields::x>() = x; }
     *         void setY(float y) noexcept
     *         { this-> template get<PointFields::y>() = y; }
     *
     *         // again, something beyond plain setters/getters
     *         float r2() const noexcept { return x() * x() + y() * y(); }
     * };
     *
     * // define the SOA container type
     * using SOAPoints = _Container<
     *         std::vector, // underlying type for each field
     *         SOAPoint>;   // skin to "dress" the tuple of fields with
     * // define the SOAPoint itself
     * using SOAPoint = typename SOAPoints::proxy;
     * @endcode
     *
     * The code is very similar to the AOS layout example above, but the memory
     * layout is very different. Internally, the container has two std::vectors,
     * one which holds all the x "members" of the point structure, and one which
     * holds all the "y" members.
     *
     * Despite all the apparent complexity in defining this container, the use of
     * the contained points is practically the same in both cases. For example,
     * consider a piece of code the "normalises" all points to have unit length:
     *
     * @code
     * // normalise to unit length for the old-style AOSPoint
     * for (AOSPoint p: points) {
     *     auto ir = 1 / std::sqrt(p.r2());
     *     p.setX(p.x() * ir), p.setY(p.y() * ir);
     * }
     * @endcode
     *
     * The only change required is that a different data type is used in
     * conjunction with the SOAPoint implementation from above:
     *
     * @code
     * // normalise to unit length
     * for (SOAPoint p: points) {
     *     auto ir = 1 / std::sqrt(p.r2());
     *     p.setX(p.x() * ir), p.setY(p.y() * ir);
     * }
     * @endcode
     *
     * It is important to realise that there's nothing like the struct Point in the
     * AOS example above - the notion of a point very clearly exists, but the
     * _Container will not create such an object at any point in time. Instead,
     * the container provides an interface to access fields with the get<field_tag>
     * syntax, or via tuples (conversion to or assignment from tuples is
     * implemented), if simultaneous access to all fields is desired.
     *
     * Apart from these points (which are dictated by the SOA layout and efficiency
     * considerations), the class tries to follow the example of the interface of
     * std::vector as closely as possible.
     *
     * When using the _Container class, one must distinguish between elements
     * (and references to elements) which are stored outside the container and
     * those that are stored inside the container:
     *
     * - When stored inside the container, the element itself does not exist as
     *   such because of the SOA storage constraint; (const) references and
     *   pointers are implemented with instances of SKINned ObjectProxy and
     *   SOA(Const)Ptr. On the outside, these classes look and feel like
     *   references and pointers, but set up memory access to members/fields such
     *   that the SOA memory layout is preserved.
     * - When a single element is stored outside of the container (a temporary),
     *   the SOA layout doesn't make sense (it's just a single element, after
     *   all), and it is stored as a SKINned std::tuple with the right members.
     *   The value_type, value_reference and const_value_reference typedefs name
     *   the type of these objects.
     *
     * This distinction becomes important when using or implementing generic
     * algorithms (like types in the functor passed to std::sort) which sometimes
     * create a temporary holding a single element outside the container. For
     * illustration, here's how one would sort by increasing y in the SOAPoint
     * example from above:
     *
     * @code
     * SOAPoints& c = get_points_from_elsewhere();
     * std::sort(c.begin(), c.end(),
     *     [] (decltype(c)::value_const_reference a,
     *         decltype(c)::value_const_reference b)
     *     { return a.y() < b.y(); });
     * @endcode
     */
    template <template <typename...> class CONTAINER, template <typename> class SKIN,
             typename... FIELDS>
    class Container : public _ContainerImpl::Container<CONTAINER, SKIN, FIELDS...>
    {
        using _ContainerImpl::Container<CONTAINER, SKIN, FIELDS...>::Container;
    };
} // namespace SOA

#endif // SOACONTAINER_H

// vim: sw=4:tw=78:ft=cpp:et<|MERGE_RESOLUTION|>--- conflicted
+++ resolved
@@ -545,7 +545,6 @@
                 SOA::Utils::map(
                         typename impl_detail::eraseHelper{ pos.m_proxy.m_index },
                         this->m_storage);
-<<<<<<< HEAD
                 return iterator{ pos.m_proxy.m_storage, pos.m_proxy.m_index,
                     its_safe_tag() };
             }
@@ -598,93 +597,12 @@
             }
     
             /// construct new element at end of container (in-place) from args
-            template <typename... ARGS>
+            template <typename... ARGS, typename std::enable_if<
+                SOA::Utils::ALL(std::is_convertible<ARGS,
+                        SOA::Typelist::unwrap_t<FIELDS> >::value...)>::type* = nullptr>
             void emplace_back(ARGS&&... args) noexcept(noexcept(
                         typename impl_detail::template emplace_backHelper<0>(
                             std::declval<self_type*>()->m_storage).doIt(
-=======
-            return iterator{ first.m_proxy.m_storage, first.m_proxy.m_index,
-                its_safe_tag() };
-        }
-
-        /// assign the vector to contain count copies of val
-        void assign(size_type count, const value_type& val) noexcept(noexcept(
-                    SOAUtils::map(typename impl_detail::assignHelper{count},
-                        SOAUtils::zip(std::declval<self_type*>()->m_storage, val),
-                        std::make_index_sequence<sizeof...(FIELDS)>())))
-        {
-            SOAUtils::map(typename impl_detail::assignHelper{count},
-                    SOAUtils::zip(this->m_storage, val),
-                    std::make_index_sequence<sizeof...(FIELDS)>());
-        }
-
-        /// assign the vector from a range of elements in another container
-        template <typename IT>
-        void assign(IT first, IT last) noexcept(
-                noexcept(std::declval<self_type*>()->empty()) &&
-                noexcept(std::declval<self_type*>()->clear()) &&
-                noexcept(std::declval<self_type*>()->insert(
-                        std::declval<self_type*>()->begin(), first, last)))
-        {
-            if (!BASE::empty()) clear();
-            // naively, one would use a reserve(distance(first, last)) here,
-            // but I'm not sure how this will work for various kinds of
-            // special iterators - callers are expected to reserve beforehand
-            // if the required size is known
-            insert(BASE::begin(), first, last);
-        }
-
-        /// construct new element at end of container (in-place) from args
-        template <typename... ARGS, typename std::enable_if<SOAUtils::all(std::is_convertible<ARGS, SOATypelist::unwrap_t<FIELDS>>::value...)>::type* = nullptr>
-        void emplace_back(ARGS&&... args) noexcept(noexcept(
-                    typename impl_detail::template emplace_backHelper<0>(
-                        std::declval<self_type*>()->m_storage).doIt(
-                        std::forward<ARGS>(args)...)))
-        {
-            static_assert(std::is_constructible<naked_value_tuple_type,
-                    ARGS...>::value || std::is_constructible<value_type,
-                    ARGS...>::value, "Wrong arguments to emplace_back.");
-            typename impl_detail::template emplace_backHelper<0>(
-                    this->m_storage).doIt(std::forward<ARGS>(args)...);
-        }
-
-        /// construct a new element at the end of container from naked_value_tuple_type
-        void emplace_back(naked_value_tuple_type&& val) noexcept(noexcept(
-            SOAUtils::call(typename impl_detail::emplaceBackHelper2(nullptr),
-                std::forward<naked_value_tuple_type>(val))))
-        {
-            return SOAUtils::call(
-                typename impl_detail::emplaceBackHelper2(this),
-                std::forward<naked_value_tuple_type>(val));
-        }
-
-        /// construct a new element at the end of container from value_type
-        void emplace_back(value_type&& val) noexcept(noexcept(
-            SOAUtils::call(typename impl_detail::emplaceBackHelper2(nullptr),
-                std::forward<naked_value_tuple_type>(
-                    static_cast<naked_value_tuple_type>(val)))))
-        {
-            return SOAUtils::call(
-                typename impl_detail::emplaceBackHelper2(this),
-                std::forward<naked_value_tuple_type>(
-                    static_cast<naked_value_tuple_type>(val)));
-        }
-
-        /// construct a new element by calling the user-defined constructor of the proxy object
-        template <typename... ARGS, typename std::enable_if<!SOAUtils::all(std::is_convertible<ARGS, SOATypelist::unwrap_t<FIELDS>>::value...)>::type* = nullptr>
-        void
-        emplace_back( ARGS&&... args ) noexcept( noexcept( std::declval<self_type>().push_back( value_type( std::forward<ARGS>( args )... ) ) ) )
-        {
-            this->push_back( value_type( std::forward<ARGS>( args )... ) );
-        }
-
-        /// construct new element at position pos (in-place) from args
-        template <typename... ARGS>
-        iterator emplace(const_iterator pos, ARGS&&... args) noexcept(
-                noexcept(typename impl_detail::template emplaceHelper<0>(
-                        std::declval<self_type*>()->m_storage,
-                        static_cast<size_type>(pos - pos)).doIt(
->>>>>>> 412e8162
                             std::forward<ARGS>(args)...)))
             {
                 static_assert(std::is_constructible<naked_value_tuple_type,
@@ -715,6 +633,15 @@
                     std::forward<naked_value_tuple_type>(
                         static_cast<naked_value_tuple_type>(val)));
             }
+
+            /// construct a new element by calling the user-defined constructor of the proxy object
+            template <typename... ARGS, typename std::enable_if<
+                !SOA::Utils::ALL(std::is_convertible<ARGS,
+                        SOA::Typelist::unwrap_t<FIELDS> >::value...)>::type* = nullptr>
+            void emplace_back(ARGS&&... args) noexcept( noexcept(
+                        std::declval<self_type>().push_back(value_type(
+                                std::forward<ARGS>( args )...))))
+            { this->push_back(value_type(std::forward<ARGS>(args)...)); }
     
             /// construct new element at position pos (in-place) from args
             template <typename... ARGS>
