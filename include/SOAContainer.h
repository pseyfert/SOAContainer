/** @file Container.h
 *
 * @author Manuel Schiller <Manuel.Schiller@cern.ch>
 * @date 2015-04-10
 */

#ifndef SOACONTAINER_H
#define SOACONTAINER_H

#include "SOAView.h"

namespace SOA {
    // implementation details
    namespace impl {
        /// little helper for indexing to implement clear()
        struct clearHelper {
            template <typename... ARGS>
            void operator()(ARGS&... args) const noexcept(
                    noexcept(SOA::Utils::ignore((args.clear(), 0)...)))
            { SOA::Utils::ignore((args.clear(), 0)...); }
        };
        /// little helper for indexing to implement pop_back()
        struct pop_backHelper {
            template <typename... ARGS>
            void operator()(ARGS&... args) const noexcept(
                    noexcept(SOA::Utils::ignore((args.pop_back(), 0)...)))
            { SOA::Utils::ignore((args.pop_back(), 0)...); }
        };
        /// little helper for indexing to implement shrink_to_fit()
        struct shrink_to_fitHelper {
            template <typename... ARGS>
            void operator()(ARGS&... args) const noexcept(
                    noexcept(SOA::Utils::ignore((args.shrink_to_fit(), 0)...)))
            { SOA::Utils::ignore((args.shrink_to_fit(), 0)...); }
        };
        /// little helper for indexing to implement reserve()
        template <typename size_type>
        struct reserveHelper {
            size_type m_sz;
            template <typename T>
                void operator()(T& obj) const noexcept(
                        noexcept(obj.reserve(m_sz)))
                { obj.reserve(m_sz); }
        };
        /// little helper for indexing to implement capacity()
        template <typename size_type>
        struct capacityHelper {
            template <typename T>
                size_type operator()(const T& obj) const noexcept(
                        noexcept(obj.capacity()))
                { return obj.capacity(); }
        };
        /// little helper for indexing to implement max_size()
        template <typename size_type>
        struct max_sizeHelper {
            template <typename T>
                size_type operator()(const T& obj) const noexcept(
                        noexcept(obj.max_size()))
                { return obj.max_size(); }
        };
        /// little helper for push_back
        struct push_backHelper {
            template <typename T, typename V>
            void operator()(T&& t, V&& v) const noexcept(
                    noexcept(t.push_back(std::forward<V>(v))))
            { t.push_back(std::forward<V>(v)); }
        };
        /// little helper for insert(it, val)
        template <typename size_type>
        struct insertHelper {
            size_type m_idx;
            template <typename T, typename V>
            void operator()(T&& t, V&& v) const noexcept(
                    noexcept(t.insert(t.begin() + m_idx, std::forward<V>(v))))
            { t.insert(t.begin() + m_idx, std::forward<V>(v)); }
        };
        /// little helper for insert(it, count, val)
        template <typename size_type>
        struct insertHelper2 {
            size_type m_idx;
            size_type m_cnt;
            template <typename T, typename V>
            void operator()(T&& t, V&& v) const noexcept(
                    noexcept(t.insert(t.begin() + m_idx, m_cnt, std::forward<V>(v))))
            { t.insert(t.begin() + m_idx, m_cnt, std::forward<V>(v)); }
        };
        /// little helper for resize(sz) and resize(sz, val)
        template <typename size_type>
        struct resizeHelper {
            size_type m_sz;
            template <typename T>
            void operator()(T& obj) const noexcept(
                    noexcept(obj.resize(m_sz)))
            { obj.resize(m_sz); }
            template <typename T, typename V>
            void operator()(T&& t, V&& val) const noexcept(
                    noexcept(std::forward<T>(t).resize(m_sz, std::forward<V>(val))))
            { std::forward<T>(t).resize(m_sz, std::forward<V>(val)); }
        };
        /// little helper for emplace_back(args...)
        struct emplace_backHelper {
            template <typename T, typename V>
            void operator()(T&& t, V&& v) const noexcept(
                    noexcept(std::forward<T>(t).emplace_back(std::forward<V>(v))))
            { std::forward<T>(t).emplace_back(std::forward<V>(v)); }
        };
        /// little helper for emplace(pos, args...)
        template <typename size_type>
        struct emplaceHelper {
            size_type m_idx;
            template <typename T, typename V>
            void operator()(T&& t, V&& v) const noexcept(
                    noexcept(t.emplace(t.begin() + m_idx, std::forward<V>(v))))
            { t.emplace(t.begin() + m_idx, std::forward<V>(v)); }
        };
        /// little helper for erase(it)
        template <typename size_type>
        struct eraseHelper {
            size_type m_idx;
            template <typename T>
            void operator()(T& obj) const noexcept(noexcept(
                    obj.erase(obj.begin() + m_idx)))
            { obj.erase(obj.begin() + m_idx); }
        };
        /// little helper for erase(first, last)
        template <typename size_type>
        struct eraseHelper_N {
            size_type m_idx;
            size_type m_len;
            template <typename T>
            void operator()(T& obj) const noexcept(noexcept(
                    obj.erase(obj.begin() + m_idx,
                        obj.begin() + m_idx + m_len)))
            { obj.erase(obj.begin() + m_idx, obj.begin() + m_idx + m_len); }
        };
        /// little helper for assign(count, val)
        template <typename size_type>
        struct assignHelper {
            size_type m_cnt;
            template <typename T, typename V>
            void operator()(T& t, const V& v) const noexcept(noexcept(
                        t.assign(m_cnt, v)))
            { t.assign(m_cnt, v); }
        };

    } // namespace impl

    /// the implementation behind Container
    template <template <typename...> class CONTAINER,
        template <typename> class SKIN, typename... FIELDS>
    class _Container : public SOA::View<
                typename SOA::Typelist::to_tuple<SOA::Typelist::typelist<FIELDS...>
                         >::template container_tuple<CONTAINER>,
                SKIN, FIELDS...>
    {
        private:
            /// hide verification of FIELDS inside struct or doxygen gets confused
            struct fields_verifier {
                // storing objects without state doesn't make sense
                static_assert(1 <= sizeof...(FIELDS),
                    "need to supply at least one field");
                /// little helper to verify the FIELDS template parameter
                template <typename... ARGS>
                struct verify_fields;
                /// specialisation for more than one field
                template <typename HEAD, typename... TAIL>
                struct verify_fields<HEAD, TAIL...>
                {
                    /// true if HEAD and TAIL verify okay
                    enum {
                        value = (std::is_pod<HEAD>::value ||
                            SOA::Typelist::is_wrapped<
                            HEAD>::value) && verify_fields<TAIL...>::value
                    };
                };
                /// specialisation for one field
                template <typename HEAD>
                struct verify_fields<HEAD>
                {
                    /// true if HEAD verifies okay
                    enum {
                        value = std::is_pod<HEAD>::value ||
                            SOA::Typelist::is_wrapped<HEAD>::value
                    };
                };
                // make sure fields are either POD or wrapped types
                static_assert(verify_fields<FIELDS...>::value,
                    "Fields should be either plain old data (POD) or "
                    "wrapped types.");
            };

            /// give a short and convenient name to base class
            using BASE = SOA::View<
                typename SOA::Typelist::to_tuple<SOA::Typelist::typelist<FIELDS...>
                         >::template container_tuple<CONTAINER>,
                SKIN, FIELDS...>;
        public:
            /// type for sizes
            using size_type = typename BASE::size_type;
            /// type for distances between iterators
            using difference_type = typename BASE::difference_type;
            /// pointer type
            using pointer = typename BASE::pointer;
            /// const pointer type
            using const_pointer = typename BASE::const_pointer;
            /// iterator type
            using iterator = typename BASE::iterator;
            /// const iterator type
            using const_iterator = typename BASE::const_iterator;
            /// reference type
            using reference = typename BASE::reference;
            /// const reference type
            using const_reference = typename BASE::const_reference;
            /// reverse iterator type
            using reverse_iterator = typename BASE::reverse_iterator;
            /// const reverse iterator type
            using const_reverse_iterator = typename BASE::const_reverse_iterator;
            /// (notion of) type of the contained objects
            using value_type = typename BASE::value_type;
            /// (notion of) reference to value_type (outside container)
            using value_reference = typename BASE::value_reference;
            /// (notion of) const reference to value_type (outside container)
            using value_const_reference = typename BASE::value_const_reference;
            /// type of the underlying storage
            using SOAStorage = typename BASE::SOAStorage;
            /// type to represent container itself
            using self_type = _Container<CONTAINER, SKIN, FIELDS...>;
            /// typelist with the given fields
            using fields_typelist = typename BASE::fields_typelist;

            /// convenience function to return member number given member tag type
            template <typename MEMBER>
            static constexpr size_type memberno() noexcept
            { return fields_typelist::template find<MEMBER>(); }

        protected:
            /// (naked) tuple type used as values
            using naked_value_tuple_type =
                typename BASE::naked_value_tuple_type;
            /// (naked) tuple type used as reference
            using naked_reference_tuple_type =
                typename BASE::naked_reference_tuple_type;
            /// (naked) tuple type used as const reference
            using naked_const_reference_tuple_type =
                typename BASE::naked_const_reference_tuple_type;
            /// use the parent's its_safe_tag (make sure this stays protected)
            using its_safe_tag = typename BASE::its_safe_tag;

        public:
            /// default constructor
            _Container() : BASE() { }
            /// copy constructor
            _Container(const self_type& other) = default;
            /// move constructor
            _Container(self_type&& other) = default;
            /// assignment from other _Container
            self_type& operator=(const self_type& other) = default;
            /// move-assignment from other _Container
            self_type& operator=(self_type&& other) = default;

            /// fill container with count copies of val
            _Container(size_type count, const value_type& val) : BASE()
            {
                reserve(count);
                assign(count, val);
            }
            /// fill container with count (default constructed) elements
            _Container(size_type count) : _Container(count, value_type()) { }
            /// fill container with elements from other container
            template <typename IT>
            _Container(IT first, IT last) : BASE()
            {
                reserve(std::distance(first, last));
                assign(first, last);
            }

            /// std::initializer_list constructor
            _Container(std::initializer_list<naked_value_tuple_type> listing) :
                BASE()
            {
                reserve(listing.size());
                assign(listing.begin(), listing.end());
            }

        public:
            /// clear the container
            void clear() noexcept(noexcept(
                        SOA::Utils::apply(impl::clearHelper(),
                            std::declval<SOAStorage&>())))
            { SOA::Utils::apply(impl::clearHelper(), this->m_storage); }

            /// pop the last element off the container
            void pop_back() noexcept(noexcept(
                        SOA::Utils::apply(impl::pop_backHelper(),
                            std::declval<SOAStorage&>())))
            { SOA::Utils::apply(impl::pop_backHelper(), this->m_storage); }

            /// shrink the underlying storage of the container to fit its size
            void shrink_to_fit() noexcept(noexcept(
                        SOA::Utils::apply(impl::shrink_to_fitHelper(),
                            std::declval<SOAStorage&>())))
            {
                SOA::Utils::apply(impl::shrink_to_fitHelper(),
                        this->m_storage);
            }

            /// reserve space for at least sz elements
            void reserve(size_type sz) noexcept(noexcept(
                SOA::Utils::map(
                        typename SOA::impl::reserveHelper<size_type>{sz},
                        std::declval<self_type*>()->m_storage)))
            {
                SOA::Utils::map(
                        typename SOA::impl::reserveHelper<size_type>{sz}, this->m_storage);
            }

            /// return capacity of container
            size_type capacity() const
            {
                return SOA::Utils::foldl<size_type>(
                        [] (size_type a, size_type b) noexcept
                        { return std::min(a, b); },
                        SOA::Utils::map(
                            typename SOA::impl::capacityHelper<size_type>(), this->m_storage),
                        std::numeric_limits<size_type>::max());
            }

            /// return maximal size of container
            size_type max_size() const
            {
                return SOA::Utils::foldl<size_type>(
                        [] (size_type a, size_type b) noexcept
                        { return std::min(a, b); },
                        SOA::Utils::map(
                            typename SOA::impl::max_sizeHelper<size_type>(), this->m_storage),
                        std::numeric_limits<size_type>::max());
            }

            /// resize container (use default-constructed values if container grows)
            void resize(size_type sz) noexcept(noexcept(
                        SOA::Utils::map(
                            typename SOA::impl::resizeHelper<size_type>{sz},
                            std::declval<SOAStorage&>())))
            {
                SOA::Utils::map(
                        typename SOA::impl::resizeHelper<size_type>{sz}, this->m_storage);
            }

            /// resize the container (append val if the container grows)
            void resize(size_type sz, const value_type& val) noexcept(noexcept(
                SOA::Utils::apply_zip(typename SOA::impl::resizeHelper<size_type>{sz},
                        std::declval<SOAStorage&>(), val)))
            {
                SOA::Utils::apply_zip(typename SOA::impl::resizeHelper<size_type>{sz},
                        this->m_storage, val);
            }

            /// push an element at the back of the array
            void push_back(const value_type& val) noexcept(noexcept(
                        SOA::Utils::apply_zip(impl::push_backHelper(),
                            std::declval<SOAStorage&>(), val)))
            {
                SOA::Utils::apply_zip(
                        impl::push_backHelper(), this->m_storage, val);
            }
            /// push an element at the back of the array (move semantics)
            void push_back(value_type&& val) noexcept(noexcept(
                        SOA::Utils::apply_zip(impl::push_backHelper(),
                            std::declval<SOAStorage&>(), std::move(val))))
            {
                SOA::Utils::apply_zip(
                        impl::push_backHelper(), this->m_storage, std::move(val));
            }

            /// insert a value at the given position
            iterator insert(const_iterator pos, const value_type& val) noexcept(
                    noexcept(SOA::Utils::apply_zip(
                            impl::insertHelper<size_type>{0},
                            std::declval<SOAStorage&>(), val)))
            {
                assert((*pos).m_storage == &this->m_storage);
                SOA::Utils::apply_zip(
                        impl::insertHelper<size_type>{pos.m_proxy.m_index},
                        this->m_storage, val);
                return iterator{ pos.m_proxy.m_storage, pos.m_proxy.m_index,
                    its_safe_tag() };
            }

            /// insert a value at the given position (move variant)
            iterator insert(const_iterator pos, value_type&& val) noexcept(
                    noexcept(SOA::Utils::apply_zip(
                            impl::insertHelper<size_type>{0},
                            std::declval<SOAStorage&>(), std::move(val))))
            {
                assert((*pos).m_storage == &this->m_storage);
                SOA::Utils::apply_zip(
                        impl::insertHelper<size_type>{pos.m_proxy.m_index},
                        this->m_storage, std::move(val));
                return iterator{ pos.m_proxy.m_storage, pos.m_proxy.m_index,
                    its_safe_tag() };
            }

            /// insert count copies of value at the given position
            iterator insert(const_iterator pos, size_type count,
                const value_type& val) noexcept(
                    noexcept(SOA::Utils::apply_zip(
                            impl::insertHelper2<size_type>{0, 0},
                            std::declval<SOAStorage&>(), val)))
            {
                assert((*pos).m_storage == &this->m_storage);
                SOA::Utils::apply_zip(
                        impl::insertHelper2<size_type>{pos.m_proxy.m_index, count},
                        this->m_storage, val);
                return iterator{ pos.m_proxy.m_storage, pos.m_proxy.m_index,
                    its_safe_tag() };
            }

            /// insert elements between first and last at position pos
            template <typename IT>
            iterator insert(const_iterator pos, IT first, IT last)
            {
                // FIXME: terrible implementation!!!
                // for iterators which support multiple passes over the data, this
                // should fill field by field
                // moreover, if we can determine the distance between first and
                // last, we should make a hole of the right size to avoid moving
                // data more than once
                iterator retVal(pos.m_proxy.m_storage, pos.m_proxy.m_index,
                        its_safe_tag());
                while (first != last) { insert(pos, *first); ++first; ++pos; }
                return retVal;
            }

            /// erase an element at the given position
            iterator erase(const_iterator pos) noexcept(noexcept(
                        SOA::Utils::map(
                            typename SOA::impl::eraseHelper<size_type>{
                                    static_cast<size_type>(pos - pos)},
                            std::declval<self_type*>()->m_storage)))
            {
                assert((*pos).m_storage == &this->m_storage);
                SOA::Utils::map(
                        typename SOA::impl::eraseHelper<size_type>{ pos.m_proxy.m_index },
                        this->m_storage);
                return iterator{ pos.m_proxy.m_storage, pos.m_proxy.m_index,
                    its_safe_tag() };
            }

            /// erase elements from first to last
            iterator erase(const_iterator first, const_iterator last) noexcept(
                    noexcept(
                        SOA::Utils::map(
                            typename SOA::impl::eraseHelper_N<size_type>{
                                static_cast<size_type>(first - first),
                                static_cast<size_type>(last - first)},
                                std::declval<self_type*>()->m_storage)))
            {
                assert((*first).m_storage == &this->m_storage);
                assert((*last).m_storage == &this->m_storage);
                SOA::Utils::map(
                        typename SOA::impl::eraseHelper_N<size_type>{
                                first.m_proxy.m_index,
                                static_cast<size_type>(last - first)},
                            this->m_storage);
                return iterator{ first.m_proxy.m_storage, first.m_proxy.m_index,
                    its_safe_tag() };
            }

            /// assign the vector to contain count copies of val
            void assign(size_type count, const value_type& val) noexcept(noexcept(
                        SOA::Utils::apply_zip(
                            SOA::impl::assignHelper<size_type>{count},
                            std::declval<SOAStorage&>(), val)))
            {
                SOA::Utils::apply_zip(
                        SOA::impl::assignHelper<size_type>{count},
                        this->m_storage, val);
            }

            /// assign the vector from a range of elements in another container
            template <typename IT>
            void assign(IT first, IT last) noexcept(
                    noexcept(std::declval<self_type*>()->empty()) &&
                    noexcept(std::declval<self_type*>()->clear()) &&
                    noexcept(std::declval<self_type*>()->insert(
                            std::declval<self_type*>()->begin(), first, last)))
            {
                if (!BASE::empty()) clear();
                // naively, one would use a reserve(distance(first, last)) here,
                // but I'm not sure how this will work for various kinds of
                // special iterators - callers are expected to reserve beforehand
                // if the required size is known
                insert(BASE::begin(), first, last);
            }

            /// construct new element at end of container (in-place) from args
            template <typename... ARGS, typename std::enable_if<
                SOA::Utils::ALL(std::is_convertible<ARGS,
                        SOA::Typelist::unwrap_t<FIELDS> >::value...)>::type* = nullptr>
            void emplace_back(ARGS&&... args) noexcept(noexcept(
                SOA::Utils::apply_zip(SOA::impl::emplace_backHelper{}, std::declval<SOAStorage&>(),
                        std::forward_as_tuple(std::forward<ARGS>(args)...))))
            {
                static_assert(std::is_constructible<naked_value_tuple_type,
                        ARGS...>::value || std::is_constructible<value_type,
                        ARGS...>::value, "Wrong arguments to emplace_back.");
                SOA::Utils::apply_zip(SOA::impl::emplace_backHelper{}, this->m_storage,
                        std::forward_as_tuple(std::forward<ARGS>(args)...));
            }

            /// construct a new element at the end of container from naked_value_tuple_type
            void emplace_back(naked_value_tuple_type&& val) noexcept(noexcept(
                SOA::Utils::apply_zip(SOA::impl::emplace_backHelper{}, std::declval<SOAStorage&>(),
                        std::forward<naked_value_tuple_type>(val))))
            {
                SOA::Utils::apply_zip(SOA::impl::emplace_backHelper{}, this->m_storage,
                        std::forward<naked_value_tuple_type>(val));
            }

            /// construct a new element at the end of container from value_type
            void emplace_back(value_type&& val) noexcept(noexcept(
                SOA::Utils::apply_zip(SOA::impl::emplace_backHelper{}, std::declval<SOAStorage&>(),
                        std::forward<value_type>(val))))
            {
                SOA::Utils::apply_zip(SOA::impl::emplace_backHelper{}, this->m_storage,
                        std::forward<value_type>(val));
            }

            /// construct a new element by calling the user-defined constructor of the proxy object
            template <typename... ARGS, typename std::enable_if<
                !SOA::Utils::ALL(std::is_convertible<ARGS,
                        SOA::Typelist::unwrap_t<FIELDS> >::value...)>::type* = nullptr>
            void emplace_back(ARGS&&... args) noexcept(noexcept(
                        std::declval<self_type>().push_back(value_type(
                                std::forward<ARGS>(args)...))))
            { this->push_back(value_type(std::forward<ARGS>(args)...)); }

<<<<<<< HEAD
=======
            /// construct a new element by calling the user-defined constructor of the proxy object
            template <typename... ARGS,
                      typename std::enable_if<( sizeof...( ARGS ) != sizeof...( FIELDS ) )>::type* = nullptr>
            void emplace_back( ARGS&&... args ) noexcept(
                noexcept( std::declval<self_type>().push_back( value_type( std::forward<ARGS>( args )... ) ) ) ) {
              this->push_back( value_type( std::forward<ARGS>( args )... ) );
            }

>>>>>>> c916471e
            /// construct new element at position pos (in-place) from args
            template <typename... ARGS>
            iterator emplace(const_iterator pos, ARGS&&... args) noexcept(
                    noexcept(SOA::Utils::apply_zip(
                            SOA::impl::emplaceHelper<size_type>{ pos.m_proxy.m_index },
                            std::declval<SOAStorage&>(),
                            std::forward_as_tuple(std::forward<ARGS>(args)...))))
            {
                static_assert(std::is_constructible<naked_value_tuple_type,
                        ARGS...>::value || std::is_constructible<value_type,
                        ARGS...>::value, "Wrong arguments to emplace.");
                assert(&this->m_storage == (*pos).m_storage);
                SOA::Utils::apply_zip(
                        SOA::impl::emplaceHelper<size_type>{ pos.m_proxy.m_index },
                        this->m_storage,
                        std::forward_as_tuple(std::forward<ARGS>(args)...));
                return iterator{ pos.m_proxy.m_storage, pos.m_proxy.m_index,
                    its_safe_tag() };
            }

            /// construct a new element at position pos from naked_value_tuple_type
            iterator emplace(const_iterator pos,
                naked_value_tuple_type&& val) noexcept(noexcept(
                        SOA::Utils::apply_zip(
                            SOA::impl::emplaceHelper<size_type>{ pos.m_proxy.m_index },
                            std::declval<SOAStorage&>(),
                            std::forward<naked_value_tuple_type>(val))))
            {
                SOA::Utils::apply_zip(
                        SOA::impl::emplaceHelper<size_type>{ pos.m_proxy.m_index },
                        this->m_storage,
                        std::forward<naked_value_tuple_type>(val));
                return iterator{ pos.m_proxy.m_storage, pos.m_proxy.m_index,
                    its_safe_tag() };
            }

            /// construct a new element at position pos from value_type
            iterator emplace(const_iterator pos,
                value_type&& val) noexcept(noexcept(
                        SOA::Utils::apply_zip(
                            SOA::impl::emplaceHelper<size_type>{ pos.m_proxy.m_index },
                            std::declval<SOAStorage&>(),
                            std::forward<value_type>(val))))
            {
                SOA::Utils::apply_zip(
                        SOA::impl::emplaceHelper<size_type>{ pos.m_proxy.m_index },
                        this->m_storage,
                        std::forward<value_type>(val));
                return iterator{ pos.m_proxy.m_storage, pos.m_proxy.m_index,
                    its_safe_tag() };
            }
    };

    /// more _Container implementation details
    namespace _ContainerImpl {
        struct dummy {};
        /// helper to allow flexibility in how fields are supplied
        template <template <typename...> class CONTAINER,
                 template <typename> class SKIN,
                 class... TYPELISTORFIELDS>
        struct ContainerFieldsFromTypelistOrTemplateParameterPackHelper {
            using type = _Container<CONTAINER, SKIN, TYPELISTORFIELDS...>;
        };
        /// helper to allow flexibility in how fields are supplied
        template <template <typename...> class CONTAINER,
                 template <typename> class SKIN,
                 class... FIELDS, class... EXTRA>
        struct ContainerFieldsFromTypelistOrTemplateParameterPackHelper<
            CONTAINER, SKIN, SOA::Typelist::typelist<FIELDS...>, EXTRA... >
        {
            static_assert(!sizeof...(EXTRA), "typelist or variadic, not both");
            using type = _Container<CONTAINER, SKIN, FIELDS...>;
        };
        /// helper to allow flexibility in how fields are supplied
        template <template <typename...> class CONTAINER,
                 template <typename> class SKIN>
        struct ContainerFieldsFromTypelistOrTemplateParameterPackHelper<CONTAINER, SKIN>
        {
            using type = typename
                ContainerFieldsFromTypelistOrTemplateParameterPackHelper<
                CONTAINER, SKIN, typename SKIN<dummy>::fields_typelist>::type;
        };
        template <template <typename...> class CONTAINER, template <typename> class SKIN,
                 typename... FIELDS>
        using Container = typename
            _ContainerImpl::ContainerFieldsFromTypelistOrTemplateParameterPackHelper<
            CONTAINER, SKIN, FIELDS...>::type;
    }

    /** @brief container class for objects (SOA storage)
     *
     * @author Manuel Schiller <Manuel.Schiller@cern.ch>
     * @date 2015-04-10
     *
     * @tparam CONTAINER    underlying container type (anything that follows
     *                      std::vector's interface is fine)
     * @tparam SKIN         "skin" to dress the the interface of the object
     *                      proxying the content elemnts; this can be used to
     *                      augment the interface provided by the get<fieldtag>()
     *                      syntax with something more convenient; NullSkin leaves
     *                      the raw interface intact
     * @tparam FIELDS...    list of "field tags" describing names an types
     *                      of members (can be omitted if SKIN contains a type
     *                      fields_typelist that lists the types of fields)
     *
     * This class represents a container of objects with the given list of fields,
     * the objects are not stored as such, but each of object's fields gets its own
     * storage array, effectively creating a structure-of-arrays (SOA) layout which
     * is advantageous for vectorisation of algorithms. To illustrate the SOA
     * layout, first consider the normal array-of-structures (AOS) layout:
     *
     * @code
     * class Point {
     *     private:
     *         float m_x;
     *         float m_y;
     *     public:
     *         Point(float x, float y) : m_x(x), m_y(y) { }
     *         float x() const noexcept { return m_x; }
     *         float y() const noexcept { return m_y; }
     *         void setX(float x) noexcept { m_x = x; }
     *         void setY(float y) noexcept { m_y = y; }
     *         // plus some routines that do more than just setting/getting members
     *         float r2() const noexcept
     *         { return m_x * m_x + m_y * m_y; }
     * };
     *
     * using AOSPoints = std::vector<Point>;
     * using AOSPoint = Point&;
     * @endcode
     *
     * The memory layout in the example above will be x of element 0, y of element
     * 0, x of element 1, y of element 1, x of element 2, and so on.
     *
     * For the equivalent example in SOA layout, you'd have to do:
     *
     * @code
     * #include "Container.h"
     *
     * // first declare member "tags" which describe the members of the notional
     * // struct (which will never exist in memory - SOA layout!)
     *  namespace PointFields {
     *     using namespace SOA::Typelist;
     *     // since we can have more than one member of the same type in our
     *     // SOA object, we have to do some typedef gymnastics so the compiler
     *     // can tell them apart
     *     using x = struct : public wrap_type<float> {};
     *     using y = struct : public wrap_type<float> {};
     * };
     *
     * // define the "skin", i.e. the outer guise that the naked members "wear"
     * // to make interaction with the class nice
     * template <typename NAKEDPROXY>
     * class SOAPoint : public NAKEDPROXY {
     *     public:
     *         /// declare "member fields"
     *         using fields_typelist = SOA::Typelist::typelist<
     *             PointFields::x, PointFields::y>;
     *
     *         /// forward constructor to NAKEDPROXY's constructor
     *         using NAKEDPROXY::NAKEDPROXY;
     *         /// assignment operator - forward to underlying proxy
     *         using NAKEDPROXY::operator=;
     *
     *         // add your own constructors/assignment operators here
     *
     *         float x() const noexcept
     *         { return this-> template get<PointFields::x>(); }
     *         float y() const noexcept
     *         { return this-> template get<PointFields::y>(); }
     *         void setX(float x) noexcept
     *         { this-> template get<PointFields::x>() = x; }
     *         void setY(float y) noexcept
     *         { this-> template get<PointFields::y>() = y; }
     *
     *         // again, something beyond plain setters/getters
     *         float r2() const noexcept { return x() * x() + y() * y(); }
     * };
     *
     * // define the SOA container type
     * using SOAPoints = _Container<
     *         std::vector, // underlying type for each field
     *         SOAPoint>;   // skin to "dress" the tuple of fields with
     * // define the SOAPoint itself
     * using SOAPoint = typename SOAPoints::proxy;
     * @endcode
     *
     * The code is very similar to the AOS layout example above, but the memory
     * layout is very different. Internally, the container has two std::vectors,
     * one which holds all the x "members" of the point structure, and one which
     * holds all the "y" members.
     *
     * Despite all the apparent complexity in defining this container, the use of
     * the contained points is practically the same in both cases. For example,
     * consider a piece of code the "normalises" all points to have unit length:
     *
     * @code
     * // normalise to unit length for the old-style AOSPoint
     * for (AOSPoint p: points) {
     *     auto ir = 1 / std::sqrt(p.r2());
     *     p.setX(p.x() * ir), p.setY(p.y() * ir);
     * }
     * @endcode
     *
     * The only change required is that a different data type is used in
     * conjunction with the SOAPoint implementation from above:
     *
     * @code
     * // normalise to unit length
     * for (SOAPoint p: points) {
     *     auto ir = 1 / std::sqrt(p.r2());
     *     p.setX(p.x() * ir), p.setY(p.y() * ir);
     * }
     * @endcode
     *
     * It is important to realise that there's nothing like the struct Point in the
     * AOS example above - the notion of a point very clearly exists, but the
     * _Container will not create such an object at any point in time. Instead,
     * the container provides an interface to access fields with the get<field_tag>
     * syntax, or via tuples (conversion to or assignment from tuples is
     * implemented), if simultaneous access to all fields is desired.
     *
     * Apart from these points (which are dictated by the SOA layout and efficiency
     * considerations), the class tries to follow the example of the interface of
     * std::vector as closely as possible.
     *
     * When using the _Container class, one must distinguish between elements
     * (and references to elements) which are stored outside the container and
     * those that are stored inside the container:
     *
     * - When stored inside the container, the element itself does not exist as
     *   such because of the SOA storage constraint; (const) references and
     *   pointers are implemented with instances of SKINned ObjectProxy and
     *   SOA(Const)Ptr. On the outside, these classes look and feel like
     *   references and pointers, but set up memory access to members/fields such
     *   that the SOA memory layout is preserved.
     * - When a single element is stored outside of the container (a temporary),
     *   the SOA layout doesn't make sense (it's just a single element, after
     *   all), and it is stored as a SKINned std::tuple with the right members.
     *   The value_type, value_reference and const_value_reference typedefs name
     *   the type of these objects.
     *
     * This distinction becomes important when using or implementing generic
     * algorithms (like types in the functor passed to std::sort) which sometimes
     * create a temporary holding a single element outside the container. For
     * illustration, here's how one would sort by increasing y in the SOAPoint
     * example from above:
     *
     * @code
     * SOAPoints& c = get_points_from_elsewhere();
     * std::sort(c.begin(), c.end(),
     *     [] (decltype(c)::value_const_reference a,
     *         decltype(c)::value_const_reference b)
     *     { return a.y() < b.y(); });
     * @endcode
     */
    template <template <typename...> class CONTAINER, template <typename> class SKIN,
             typename... FIELDS>
    class Container : public _ContainerImpl::Container<CONTAINER, SKIN, FIELDS...>
    {
        using _ContainerImpl::Container<CONTAINER, SKIN, FIELDS...>::Container;
    };
} // namespace SOA

#endif // SOACONTAINER_H

// vim: sw=4:tw=78:ft=cpp:et<|MERGE_RESOLUTION|>--- conflicted
+++ resolved
@@ -535,17 +535,14 @@
                                 std::forward<ARGS>(args)...))))
             { this->push_back(value_type(std::forward<ARGS>(args)...)); }
 
-<<<<<<< HEAD
-=======
-            /// construct a new element by calling the user-defined constructor of the proxy object
-            template <typename... ARGS,
-                      typename std::enable_if<( sizeof...( ARGS ) != sizeof...( FIELDS ) )>::type* = nullptr>
-            void emplace_back( ARGS&&... args ) noexcept(
-                noexcept( std::declval<self_type>().push_back( value_type( std::forward<ARGS>( args )... ) ) ) ) {
-              this->push_back( value_type( std::forward<ARGS>( args )... ) );
-            }
-
->>>>>>> c916471e
+            /// construct element by calling user-defined constructor of proxy
+            template <typename... ARGS, typename std::enable_if<
+                sizeof...(ARGS) != sizeof...(FIELDS)>::type* = nullptr>
+            void emplace_back(ARGS&&... args) noexcept(noexcept(
+                        std::declval<self_type>().push_back(value_type(
+                                std::forward<ARGS>(args)...))))
+            { this->push_back(value_type(std::forward<ARGS>(args)...)); }
+
             /// construct new element at position pos (in-place) from args
             template <typename... ARGS>
             iterator emplace(const_iterator pos, ARGS&&... args) noexcept(
